--- conflicted
+++ resolved
@@ -7,11 +7,8 @@
 from langgraph.prebuilt import create_react_agent
 from langgraph.checkpoint.memory import InMemorySaver
 from .analyzer import analyze_company
-<<<<<<< HEAD
 from .configuration import Configuration
-=======
 from .prompts import PromptRegistry, SYSTEM_PROMPT
->>>>>>> afd7eed2
 
 
 def create_memory_agent():
@@ -36,12 +33,9 @@
     # Nastavení checkpointeru pro persistenci
     checkpointer = InMemorySaver()
 
-<<<<<<< HEAD
-    # Vytvoření agenta s tool funkcí, string syntax pro model a config schema
-=======
     # Získání system promptu z PromptRegistry pro centralizovanou správu
     system_prompt = PromptRegistry.get_prompt("system_prompt") or SYSTEM_PROMPT
-    
+
     # Kombinace s business intelligence instrukcemi
     enhanced_prompt = (
         f"{system_prompt}\n\n"
@@ -50,7 +44,6 @@
     )
 
     # Vytvoření agenta s tool funkcí a enhanced prompt
->>>>>>> afd7eed2
     agent = create_react_agent(
         model=model,
         tools=[analyze_company],
