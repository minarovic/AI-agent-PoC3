"""
Memory Agent pomocí LangGraph create_react_agent.
Minimální implementace podle LangGraph dokumentace.
"""
from langgraph.prebuilt import create_react_agent
from langgraph.checkpoint.memory import InMemorySaver
<<<<<<< HEAD
from langchain_openai import ChatOpenAI
=======
>>>>>>> f78324cd
from memory_agent.analyzer import analyze_company


def create_memory_agent():
    """
    Vytvoří Memory Agent pomocí LangGraph create_react_agent.
    
    Returns:
        Nakonfigurovaný agent připravený k použití
    """
<<<<<<< HEAD
    # Nastavení modelu s přímým importem místo string syntax
    model = ChatOpenAI(
        model="gpt-4",
        temperature=0
    )
    
    # Nastavení checkpointeru pro persistenci
    checkpointer = InMemorySaver()
    
    # Vytvoření agenta s tool funkcí
    agent = create_react_agent(
        model=model,
        tools=[analyze_company],
        prompt="You are a helpful business intelligence assistant. Use the analyze_company tool to get information about companies and provide detailed, structured analysis based on the retrieved data.",
        checkpointer=checkpointer
    )
    
=======
    # Nastavení modelu pomocí string syntax (preferovaný způsob podle dokumentace)
    model = "openai:gpt-4"
    
    # Nastavení checkpointeru pro persistenci
    checkpointer = InMemorySaver()
    
    # Vytvoření agenta s tool funkcí a string syntax pro model
    agent = create_react_agent(
        model=model,
        tools=[analyze_company],
        prompt="You are a helpful business intelligence assistant. Use the analyze_company tool to get information about companies and provide detailed, structured analysis based on the retrieved data.",
        checkpointer=checkpointer
    )
    
>>>>>>> f78324cd
    return agent


# Vytvoření agenta pro nasazení na LangGraph Platform
memory_agent = create_memory_agent()

# Alias pro kompatibilitu s langgraph.json
graph = memory_agent<|MERGE_RESOLUTION|>--- conflicted
+++ resolved
@@ -4,10 +4,6 @@
 """
 from langgraph.prebuilt import create_react_agent
 from langgraph.checkpoint.memory import InMemorySaver
-<<<<<<< HEAD
-from langchain_openai import ChatOpenAI
-=======
->>>>>>> f78324cd
 from memory_agent.analyzer import analyze_company
 
 
@@ -18,25 +14,6 @@
     Returns:
         Nakonfigurovaný agent připravený k použití
     """
-<<<<<<< HEAD
-    # Nastavení modelu s přímým importem místo string syntax
-    model = ChatOpenAI(
-        model="gpt-4",
-        temperature=0
-    )
-    
-    # Nastavení checkpointeru pro persistenci
-    checkpointer = InMemorySaver()
-    
-    # Vytvoření agenta s tool funkcí
-    agent = create_react_agent(
-        model=model,
-        tools=[analyze_company],
-        prompt="You are a helpful business intelligence assistant. Use the analyze_company tool to get information about companies and provide detailed, structured analysis based on the retrieved data.",
-        checkpointer=checkpointer
-    )
-    
-=======
     # Nastavení modelu pomocí string syntax (preferovaný způsob podle dokumentace)
     model = "openai:gpt-4"
     
@@ -51,7 +28,6 @@
         checkpointer=checkpointer
     )
     
->>>>>>> f78324cd
     return agent
 
 
