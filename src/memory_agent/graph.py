--- conflicted
+++ resolved
@@ -1,35 +1,32 @@
 """
 Memory Agent pomocí LangGraph create_react_agent.
-<<<<<<< HEAD
+
 Minimální implementace podle LangGraph dokumentace s podporou pro node-specific assistant settings.
-=======
-Minimální implementace podle LangGraph dokumentace s podporou prompt editace.
->>>>>>> ec66a9b3
+
 """
 
 import os
 from langgraph.prebuilt import create_react_agent
 from langgraph.checkpoint.memory import InMemorySaver
 from .analyzer import analyze_company
-<<<<<<< HEAD
+
 from .node_config import export_studio_config, validate_node_configs
-=======
+
 from .configuration import Configuration
 from .prompts import PromptRegistry, SYSTEM_PROMPT
->>>>>>> ec66a9b3
 
 
 def create_memory_agent():
     """
     Vytvoří Memory Agent pomocí LangGraph create_react_agent.
-<<<<<<< HEAD
+
     Obsahuje node-specific assistant settings pro LangGraph Studio.
-=======
+
     
     Podporuje editaci promptů v LangGraph Studio:
     1. Přímou editaci uzlů
     2. LangSmith Playground integraci
->>>>>>> ec66a9b3
+
 
     Returns:
         Nakonfigurovaný agent připravený k použití
@@ -147,7 +144,7 @@
     # Alias para compatibilidad con langgraph.json
     graph = memory_agent
 except EnvironmentError:
-<<<<<<< HEAD
+
     # Durante testing o cuando no hay API key, usar None
     memory_agent = None
     graph = None
@@ -189,8 +186,5 @@
     
     # Fallback: export z node_config modulu
     return export_studio_config()
-=======
-    # Durante schema introspection o cuando no hay API key, usar schema graph
-    memory_agent = create_schema_graph()
-    graph = memory_agent
->>>>>>> ec66a9b3
+
+   