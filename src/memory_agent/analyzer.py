--- conflicted
+++ resolved
@@ -54,90 +54,9 @@
         return json.dumps(result, indent=2)
         
     except Exception as e:
-<<<<<<< HEAD
-        logger.error(f"Error in analyze_query_sync: {str(e)}")
-        return "error"
-
-# Alias for the asynchronous function
-analyze_query_async = analyze_query
-
-# Simplified direct company recognition function
-def analyze_company_query(query: str) -> Tuple[str, str]:
-    """
-    Simplified function to extract company name and analysis type.
-    
-    Args:
-        query: User query to analyze
-        
-    Returns:
-        Tuple of (company_name, analysis_type)
-    """
-    # Hard-coded common companies for quick lookup
-    known_companies = {
-        "MB TOOL": "risk_comparison",
-        "ŠKODA AUTO": "general",
-        "ADIS TACHOV": "general", 
-        "Flídr plast": "supplier_analysis",
-        "BOS AUTOMOTIVE": "supplier_analysis"
-    }
-    
-    # Check for known companies first
-    for company, analysis_type in known_companies.items():
-        if company in query:
-            return company, analysis_type
-    
-    # Simple regex for company extraction
-    company_pattern = r'[A-Z][A-Za-z0-9\s\-]+'
-    matches = re.findall(company_pattern, query)
-    company = matches[0] if matches else "Unknown Company"
-    
-    # Simple analysis type detection
-    lower_query = query.lower()
-    if any(kw in lower_query for kw in ["risk", "riziko", "compliance", "sanctions", "sankce"]):
-        analysis_type = "risk_comparison"
-    elif any(kw in lower_query for kw in ["supplier", "dodavatel", "supply chain", "vztahy", "dodávky"]):
-        analysis_type = "supplier_analysis"
-    else:
-        analysis_type = "general"
-        
-    return company, analysis_type
-
-@tool
-def analyze_company(query: str) -> str:
-    """
-    Analyzuje společnost podle uživatelského dotazu.
-    
-    Args:
-        query: Uživatelský dotaz týkající se společnosti
-        
-    Returns:
-        str: Analýza společnosti ve strukturovaném formátu
-    """
-    # Získání názvu společnosti a typu analýzy
-    try:
-        company, analysis_type = analyze_company_query(query)
-        
-        # Mock odpověď pro základní funkcionalitu
-        return f"""
-## Analýza společnosti: {company}
-**Typ analýzy:** {analysis_type}
-
-### Základní údaje
-- Název: {company}
-- Obor: Automotive
-- Hodnocení rizika: Střední
-
-### Detaily analýzy
-Toto je zjednodušená mock odpověď pro testing deployment.
-V produkční verzi zde bude plná analýza společnosti podle parametrů.
-"""
-    except Exception as e:
-        return f"Omlouvám se, při analýze společnosti došlo k chybě: {str(e)}"
-=======
         return json.dumps({
             "error": str(e), 
             "query_type": "company",
             "analysis_complete": False,
             "query": query
-        })
->>>>>>> f78324cd
+        })