--- conflicted
+++ resolved
@@ -233,11 +233,8 @@
 def analyze_company(query: str) -> str:
     """
     Analyze company data and return structured information.
-<<<<<<< HEAD
     Enhanced to support analysis type detection and company name parsing.
-=======
->>>>>>> 34ba54ff
-
+    
     Args:
         query: User query about company
 
@@ -264,11 +261,10 @@
         connector = MockMCPConnector()
 
         # Načtení dat pomocí různých metod podle potřeby
-<<<<<<< HEAD
-        company_data = connector.get_company_by_name(company_name)
-=======
+
+
         company_data = connector.get_company_by_name(query)
->>>>>>> 34ba54ff
+
 
         # Získání ID společnosti pro další dotazy
         company_id = company_data.get("id") if company_data else None
@@ -287,7 +283,7 @@
             except Exception:
                 relationships_data = []
 
-<<<<<<< HEAD
+
         # Format data for analysis
         formatted_data = format_analysis_data(
             company_data, internal_data, relationships_data
@@ -301,8 +297,7 @@
             company_name=company_name, **formatted_data
         )
 
-=======
->>>>>>> 34ba54ff
+
         # Strukturované vrácení dat
         result = {
             "query_type": "company",
@@ -317,20 +312,6 @@
             "query": query,
         }
 
-<<<<<<< HEAD
-      return json.dumps(result, indent=2)
-
-  except Exception as e:
-      return json.dumps(
-          {
-              "error": str(e),
-              "query_type": "company",
-              "analysis_type": "general",
-              "analysis_complete": False,
-              "query": query,
-          }
-      )
-=======
         return json.dumps(result, indent=2)
 
     except Exception as e:
@@ -342,5 +323,4 @@
                 "analysis_complete": False,
                 "query": query,
             }
-        )
->>>>>>> 34ba54ff
+        )